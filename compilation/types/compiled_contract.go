package types

import (
	"bytes"
	"encoding/json"
<<<<<<< HEAD
=======
	"fmt"
	"github.com/ethereum/go-ethereum/accounts/abi"
	"golang.org/x/exp/slices"
>>>>>>> 3da5b3ca
	"strings"

	"github.com/ethereum/go-ethereum/accounts/abi"
	"github.com/ethereum/go-ethereum/core/vm"
)

// CompiledContract represents a single contract unit from a smart contract compilation.
type CompiledContract struct {
	// Abi describes a contract's application binary interface, a structure used to describe information needed
	// to interact with the contract such as constructor and function definitions with input/output variable
	// information, event declarations, and fallback and receive methods.
	Abi abi.ABI

	// InitBytecode describes the bytecode used to deploy a contract.
	InitBytecode []byte

	// RuntimeBytecode represents the rudimentary bytecode to be expected once the contract has been successfully
	// deployed. This may differ at runtime based on constructor arguments, immutables, linked libraries, etc.
	RuntimeBytecode []byte

	// ParsedRuntimeBytecode represents an array of EVM instructions in the metadata-less bytecode
	// each instruction represented as the indices in the bytecode the EVM instruction spawns
	ParsedRuntimeBytecode []ParsedBytecodeData

	// SrcMapsInit describes the source mappings to associate source file and bytecode segments in InitBytecode.
	SrcMapsInit string

	// SrcMapsRuntime describes the source mappings to associate source file and bytecode segments in RuntimeBytecode.
	SrcMapsRuntime string

	// ParsedRuntimeSrcMap describes an array of source map elements represented as structs, each struct contains
	// all the fields expected in a source map element (i.e offset, length, fileID, etc...)
	ParsedRuntimeSrcMap []SrcMapElement

	// The sourcecode of the file represented as an array of bytes
	SourceCode []byte

	// SourceLines is an array of the "lines of source code" represented as two indices which indicate
	// where in the bytecode these lines begin and end (i.e the first line of some source file goes from index 0 to index 100)
	// it also includes an array of booleans indicating whether the byte at that index in the bytecode was covered or not
	SourceLines []SourceLine
}

// IsMatch returns a boolean indicating whether provided contract bytecode is a match to this compiled contract
// definition.
func (c *CompiledContract) IsMatch(initBytecode []byte, runtimeBytecode []byte) bool {
	// Check if we can compare init and runtime bytecode
	canCompareInit := len(initBytecode) > 0 && len(c.InitBytecode) > 0
	canCompareRuntime := len(runtimeBytecode) > 0 && len(c.RuntimeBytecode) > 0

	// First try matching runtime bytecode contract metadata.
	if canCompareRuntime {
		// First we try to match contracts with contract metadata embedded within the smart contract.
		// Note: We use runtime bytecode for this because init byte code can have matching metadata hashes for different
		// contracts.
		deploymentMetadata := ExtractContractMetadata(runtimeBytecode)
		definitionMetadata := ExtractContractMetadata(c.RuntimeBytecode)
		if deploymentMetadata != nil && definitionMetadata != nil {
			deploymentBytecodeHash := deploymentMetadata.ExtractBytecodeHash()
			definitionBytecodeHash := definitionMetadata.ExtractBytecodeHash()
			if deploymentBytecodeHash != nil && definitionBytecodeHash != nil {
				return bytes.Equal(deploymentBytecodeHash, definitionBytecodeHash)
			}
		}
	}

	// Since we could not match with runtime bytecode's metadata hashes, we try to match based on init code. To do this,
	// we anticipate our init bytecode might contain appended arguments, so we'll be slicing it down to size and trying
	// to match as a last ditch effort.
	if canCompareInit {
		// If the init byte code size is larger than what we initialized with, it is not a match.
		if len(c.InitBytecode) > len(initBytecode) {
			return false
		}

		// Cut down the contract init bytecode to the size of the definition's to attempt to strip away constructor
		// arguments before performing a direct compare.
		cutDeployedInitBytecode := initBytecode[:len(c.InitBytecode)]

		// If the byte code matches exactly, we treat this as a match.
		if bytes.Equal(cutDeployedInitBytecode, c.InitBytecode) {
			return true
		}
	}

	// As a final fallback, try to compare the whole runtime byte code (least likely to work, given the deployment
	// process, e.g. smart contract constructor, will change the runtime code in most cases).
	if canCompareRuntime {
		// If the byte code matches exactly, we treat this as a match.
		if bytes.Equal(runtimeBytecode, c.RuntimeBytecode) {
			return true
		}
	}

	// Otherwise return our failed match status.
	return false
}

// ParseABIFromInterface parses a generic object into an abi.ABI and returns it, or an error if one occurs.
func ParseABIFromInterface(i any) (*abi.ABI, error) {
	var (
		result abi.ABI
		err    error
	)

	// If it's a string, just parse it. Otherwise, we assume it's an interface and serialize it into a string.
	if s, ok := i.(string); ok {
		result, err = abi.JSON(strings.NewReader(s))
		if err != nil {
			return nil, err
		}
	} else {
		var b []byte
		b, err = json.Marshal(i)
		if err != nil {
			return nil, err
		}
		result, err = abi.JSON(strings.NewReader(string(b)))
		if err != nil {
			return nil, err
		}
	}
	return &result, nil
}

<<<<<<< HEAD
// struct representing EVM operations in some bytecode, each operation is represented as the name of the instruction
// (i.e 'PUSH32'), the start and end indices it spawns in the bytecode and a boolean indicating whether it was covered or not
// NOTE The string and bool can probably be dropped after a bit of a clean-up of the code
type ParsedBytecodeData struct {
	Instruction string
	Start       int
	End         int
	Covered     bool
}

// Given some bytecode we split it into the different EVM operations performed in said bytecode
// the returned data is an array of structs containing the EVM instruction as a string
// and the start and end offsets the EVM instruction spawns in the bytecode
// NOTE pass a metada-less bytecode
func ParseBytecode(bytecode []byte) []ParsedBytecodeData {
	var parsedBytecode []ParsedBytecodeData

	// traverse the bytecode
	i := 0

	for i < len(bytecode) {
		// get instruction at index
		instruction := bytecode[i]

		// if instruction is a PUSH opcode
		if vm.OpCode(instruction).IsPush() {
			// figure out which kind of PUSH instruction it is (i.e PUSH1 - PUSH32)
			// NOTE they might introduce PUSH0 so we might want to revisit this function when that happens
			amountOfBytesPushed := int(instruction) - 95

			// store the range of bytes that the instruction spawns
			// e.g if the first instruction is PUSH32 then the range it spawns is [0, 31]
			instructionString := vm.OpCode(instruction).String()
			parsedBytecode = append(parsedBytecode, ParsedBytecodeData{instructionString, i, i + amountOfBytesPushed, false})

			i = i + amountOfBytesPushed + 1
		} else {
			// if it is not a PUSH then it only spawns a single byte
			instructionString := vm.OpCode(instruction).String()
			parsedBytecode = append(parsedBytecode, ParsedBytecodeData{instructionString, i, i, false})

			i = i + 1
		}
	}
	return parsedBytecode
}

// Represents a source map element and whether it was covered or not
// NOTE we mark source map elements as covered under the assumption that they cannot be partially covered
// If it was the case that they can be partially covered then a more nuanced coverage is needed
type SrcMapElement struct {
	Offset   string
	Length   string
	FileID   string
	JumpType string
	ModPath  string
	Covered  bool
}

// Given some source map represented as a string it returns an array of source map elements (as described above)
// The parsing is performed according to the rules specified in the solidity documentation
// https://docs.soliditylang.org/en/latest/internals/source_mappings.html which state:

// In order to compress these source mappings especially for bytecode, the following rules are used:
// 1. If a field is empty, the value of the preceding element is used.
// 1. If a ':' is missing, all following fields are considered empty.

// Following these rules we first separate the source map into all its invidivual elements (i.e each ';' delimits an element)
// an element looks like "s:l:f:j:m", using rule 1 as the baseline we check wether the element is empty
// if its empty we can assume the element is the same as the previous element

// After applying the first rule we split each element into its individual fiels (i.e "s", "l, "f", "j", "m")
// Once we do that we can apply the second rule which says that if a ':' is missing then all the following fiels are empty
// when a field is empty it has the same values as the one before it

// NOTE in this particular case we add repetitive elements based on these rules; however we could add a count to the elements
// that way we don't have to occupy that space
func ParseSourceMap(sourceMap string) []SrcMapElement {
	var parsedSourceMap []SrcMapElement

	if len(sourceMap) > 0 {
		// Separate into all the invidivual source mapping elements
		elements := strings.Split(sourceMap, ";")

		// We take the first element of the source map as the baseline and split it into its subelements
		// we can do this because the first element can never be empty
		ep := strings.Split(elements[0], ":")

		// We use this variable to store "the previous element" because the way
		// the source mapping works when an element or field is "empty"
		// the value of the previous element is used
		previous := SrcMapElement{ep[0], ep[1], ep[2], ep[3], ep[4], false}

		// iterate over all elements
		for _, element := range elements {
			// if the element is empty it means its the same as the previous one
			if element == "" {
				parsedSourceMap = append(parsedSourceMap, previous)
				// the element is not empty however it can still have some of its fields empty
			} else {
				fields := strings.Split(element, ":")

				// TODO improve this little "algorithm"
				for i, value := range fields {
					if i == 0 && value != "" {
						previous.Offset = value
					} else if i == 1 && value != "" {
						previous.Length = value
					} else if i == 2 && value != "" {
						previous.FileID = value
					} else if i == 3 && value != "" {
						previous.JumpType = value
					} else if i == 4 && value != "" {
						previous.ModPath = value
					}
				}

				parsedSourceMap = append(parsedSourceMap, previous)
			}
		}
	}
	return parsedSourceMap
}

// NOTE from this point on these functions might be better suited to live somewhere else in the codebase (i.e in a different package)

// represents a line of source code as the index at which it begins and the index at which it ends
// it also contained an array of boolean indicating whether the byte at that index was covered or not
// NOTE a bol is enough for "covered || not covered" if we want more nuanced coverage we might want to use
// a different type
type SourceLine struct {
	Begin   int
	End     int
	Covered []bool
}

// Iterate over the source file data and figures out where each line of the source file starts and ends
func SplitSourceFileIntoLines(fileData []byte) []SourceLine {
	var enrichedData []SourceLine
	var lineStart int

	for i, data := range fileData {
		if data == byte('\n') {
			enrichedData = append(enrichedData, SourceLine{lineStart, i, make([]bool, i+1-lineStart)})

			lineStart = i + 1
		}
	}

	return enrichedData
=======
// GetDeploymentMessageData is a helper method used create contract deployment message data for the given contract.
// This data can be set in transaction/message structs "data" field to indicate the packed init bytecode and constructor
// argument data to use.
func (c *CompiledContract) GetDeploymentMessageData(args []any) ([]byte, error) {
	// ABI encode constructor arguments and append them to the end of the bytecode
	initBytecodeWithArgs := slices.Clone(c.InitBytecode)
	if len(c.Abi.Constructor.Inputs) > 0 {
		data, err := c.Abi.Pack("", args...)
		if err != nil {
			return nil, fmt.Errorf("could not encode constructor arguments due to error: %v", err)
		}
		initBytecodeWithArgs = append(initBytecodeWithArgs, data...)
	}
	return initBytecodeWithArgs, nil
>>>>>>> 3da5b3ca
}<|MERGE_RESOLUTION|>--- conflicted
+++ resolved
@@ -3,16 +3,11 @@
 import (
 	"bytes"
 	"encoding/json"
-<<<<<<< HEAD
-=======
 	"fmt"
 	"github.com/ethereum/go-ethereum/accounts/abi"
+	"github.com/ethereum/go-ethereum/core/vm"
 	"golang.org/x/exp/slices"
->>>>>>> 3da5b3ca
 	"strings"
-
-	"github.com/ethereum/go-ethereum/accounts/abi"
-	"github.com/ethereum/go-ethereum/core/vm"
 )
 
 // CompiledContract represents a single contract unit from a smart contract compilation.
@@ -134,7 +129,22 @@
 	return &result, nil
 }
 
-<<<<<<< HEAD
+// GetDeploymentMessageData is a helper method used create contract deployment message data for the given contract.
+// This data can be set in transaction/message structs "data" field to indicate the packed init bytecode and constructor
+// argument data to use.
+func (c *CompiledContract) GetDeploymentMessageData(args []any) ([]byte, error) {
+	// ABI encode constructor arguments and append them to the end of the bytecode
+	initBytecodeWithArgs := slices.Clone(c.InitBytecode)
+	if len(c.Abi.Constructor.Inputs) > 0 {
+		data, err := c.Abi.Pack("", args...)
+		if err != nil {
+			return nil, fmt.Errorf("could not encode constructor arguments due to error: %v", err)
+		}
+		initBytecodeWithArgs = append(initBytecodeWithArgs, data...)
+	}
+	return initBytecodeWithArgs, nil
+}
+
 // struct representing EVM operations in some bytecode, each operation is represented as the name of the instruction
 // (i.e 'PUSH32'), the start and end indices it spawns in the bytecode and a boolean indicating whether it was covered or not
 // NOTE The string and bool can probably be dropped after a bit of a clean-up of the code
@@ -285,20 +295,4 @@
 	}
 
 	return enrichedData
-=======
-// GetDeploymentMessageData is a helper method used create contract deployment message data for the given contract.
-// This data can be set in transaction/message structs "data" field to indicate the packed init bytecode and constructor
-// argument data to use.
-func (c *CompiledContract) GetDeploymentMessageData(args []any) ([]byte, error) {
-	// ABI encode constructor arguments and append them to the end of the bytecode
-	initBytecodeWithArgs := slices.Clone(c.InitBytecode)
-	if len(c.Abi.Constructor.Inputs) > 0 {
-		data, err := c.Abi.Pack("", args...)
-		if err != nil {
-			return nil, fmt.Errorf("could not encode constructor arguments due to error: %v", err)
-		}
-		initBytecodeWithArgs = append(initBytecodeWithArgs, data...)
-	}
-	return initBytecodeWithArgs, nil
->>>>>>> 3da5b3ca
 }